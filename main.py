--- conflicted
+++ resolved
@@ -1,44 +1,5 @@
 #!/usr/bin/env python3
 # -*- coding: utf-8 -*-
-<<<<<<< HEAD
-import numpy as np
-from numpy.random import default_rng
-
-
-
-N = 4
-d = 3
-hidden = 2
-
-rng = default_rng(0)
-positions = rng.normal(loc=0.0, scale=1.0, size=(N, d))
-print(positions)
-print(positions.reshape(N*d))
-
-weights = rng.normal(loc=0.0, scale=1.0, size=(N, d, hidden))
-
-
-print(weights)
-print(weights.reshape(N*d, hidden))
-#print(matrix_product)
-
-
-
-print("Flattened positions times flattend weights")
-print(positions.reshape(N*d).T@weights.reshape(N*d, hidden))
-print("Einsum: ")
-print(np.einsum("ij, ijk->k", positions, weights))
-
-
-denom = rng.normal(loc=0.0, scale=1.0, size=(hidden))
-r = positions.reshape(N, d, 1)
-test = r/denom
-print(test.shape)
-
-
-print(1 + np.exp(1))
-print(np.exp(np.logaddexp(1, 0)))
-=======
 import os
 import sys
 import time
@@ -115,5 +76,4 @@
                          )
 
 plt.plot(energies)
-plt.show()
->>>>>>> 96bfc860
+plt.show()